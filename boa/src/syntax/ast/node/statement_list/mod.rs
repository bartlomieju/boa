--- conflicted
+++ resolved
@@ -3,13 +3,8 @@
 use crate::{
     exec::{Executable, InterpreterState},
     gc::{empty_trace, Finalize, Trace},
-<<<<<<< HEAD
-    syntax::ast::node::Node,
+    syntax::ast::node::{Declaration, Node},
     BoaProfiler, Context, JsResult, JsValue,
-=======
-    syntax::ast::node::{Declaration, Node},
-    BoaProfiler, Context, JsValue, Result,
->>>>>>> eaaae854
 };
 use std::{collections::HashSet, fmt, ops::Deref, rc::Rc};
 
